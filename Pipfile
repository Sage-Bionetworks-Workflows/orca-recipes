[[source]]
url = "https://pypi.org/simple"
verify_ssl = true
name = "pypi"

[packages]
apache-airflow = "==2.7.2"
apache-airflow-providers-amazon = "~=7.2"
apache-airflow-providers-celery = ">=3.0"
apache-airflow-providers-snowflake = "~=5.2"
sagetasks = "~=0.4"
connexion = "==2.14.2"
<<<<<<< HEAD
py-orca = {version = "==1.3.4", extras = ["all"]}
pandas = "~=2.0.0"
Flask-Session = "~=0.5.0" 
=======
py-orca = {version = "==1.3.3", extras = ["all"]}
slack-sdk = ">=3.27"
# See https://stackoverflow.com/questions/77846645/airflow-db-migrate-is-giving-typeerror-sqlalchemysessioninterface-init-mi
flask-session = "==0.5.0"
>>>>>>> da703522

[dev-packages]
s3fs = "~=2023.5"
metaflow = "~=2.9"
fs-synapse = "~=1.0"
synapseclient = "~=2.7.2"
boto3 = ">=1.7.0,<2.0"

[requires]
python_version = "3.10"<|MERGE_RESOLUTION|>--- conflicted
+++ resolved
@@ -10,16 +10,11 @@
 apache-airflow-providers-snowflake = "~=5.2"
 sagetasks = "~=0.4"
 connexion = "==2.14.2"
-<<<<<<< HEAD
 py-orca = {version = "==1.3.4", extras = ["all"]}
 pandas = "~=2.0.0"
-Flask-Session = "~=0.5.0" 
-=======
-py-orca = {version = "==1.3.3", extras = ["all"]}
 slack-sdk = ">=3.27"
 # See https://stackoverflow.com/questions/77846645/airflow-db-migrate-is-giving-typeerror-sqlalchemysessioninterface-init-mi
 flask-session = "==0.5.0"
->>>>>>> da703522
 
 [dev-packages]
 s3fs = "~=2023.5"
